--- conflicted
+++ resolved
@@ -5,12 +5,8 @@
              [common :as api]
              [session :as session-api]]
             [metabase.email.messages :as email]
-<<<<<<< HEAD
             [metabase.integrations.ldap :as ldap]
-            [metabase.models.user :as user, :refer [User]]
-=======
             [metabase.models.user :as user :refer [User]]
->>>>>>> a141105f
             [metabase.util :as u]
             [metabase.util.schema :as su]
             [schema.core :as s]
