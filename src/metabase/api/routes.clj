(ns metabase.api.routes
  (:require [compojure
             [core :refer [context defroutes]]
             [route :as route]]
            [metabase.api
             [activity :as activity]
             [alert    :as alert]
             [automagic-dashboards :as magic]
             [card :as card]
             [collection :as collection]
             [dashboard :as dashboard]
             [database :as database]
             [dataset :as dataset]
             [email :as email]
             [embed :as embed]
             [field :as field]
             [geojson :as geojson]
             [getting-started :as getting-started]
             [label :as label]
             [ldap :as ldap]
             [metric :as metric]
             [notify :as notify]
             [permissions :as permissions]
             [preview-embed :as preview-embed]
             [public :as public]
             [pulse :as pulse]
             [revision :as revision]
             [segment :as segment]
             [session :as session]
             [setting :as setting]
             [setup :as setup]
             [slack :as slack]
             [table :as table]
             [tiles :as tiles]
             [user :as user]
<<<<<<< HEAD
             [util :as util]]
            [metabase.middleware :as middleware]))
=======
             [util :as util]
             [x-ray :as x-ray]]
            [metabase.middleware :as middleware]
            [puppetlabs.i18n.core :refer [tru]]))
>>>>>>> 73eca79b

(def ^:private +generic-exceptions
  "Wrap ROUTES so any Exception thrown is just returned as a generic 400, to prevent details from leaking in public
  endpoints."
  middleware/genericize-exceptions)

(def ^:private +message-only-exceptions
  "Wrap ROUTES so any Exception thrown is just returned as a 400 with only the message from the original
  Exception (i.e., remove the original stacktrace), to prevent details from leaking in public endpoints."
  middleware/message-only-exceptions)

(def ^:private +apikey
  "Wrap ROUTES so they may only be accessed with proper apikey credentials."
  middleware/enforce-api-key)

(def ^:private +auth
  "Wrap ROUTES so they may only be accessed with proper authentiaction credentials."
  middleware/enforce-authentication)

(defroutes ^{:doc "Ring routes for API endpoints."} routes
  (context "/activity"             [] (+auth activity/routes))
  (context "/alert"                [] (+auth alert/routes))
  (context "/automagic-dashboards" [] (+auth magic/routes))
  (context "/card"                 [] (+auth card/routes))
  (context "/collection"           [] (+auth collection/routes))
  (context "/dashboard"            [] (+auth dashboard/routes))
  (context "/database"             [] (+auth database/routes))
  (context "/dataset"              [] (+auth dataset/routes))
  (context "/email"                [] (+auth email/routes))
  (context "/embed"                [] (+message-only-exceptions embed/routes))
  (context "/field"                [] (+auth field/routes))
  (context "/getting_started"      [] (+auth getting-started/routes))
  (context "/geojson"              [] (+auth geojson/routes))
  (context "/label"                [] (+auth label/routes))
  (context "/ldap"                 [] (+auth ldap/routes))
  (context "/metric"               [] (+auth metric/routes))
  (context "/notify"               [] (+apikey notify/routes))
  (context "/permissions"          [] (+auth permissions/routes))
  (context "/preview_embed"        [] (+auth preview-embed/routes))
  (context "/public"               [] (+generic-exceptions public/routes))
  (context "/pulse"                [] (+auth pulse/routes))
  (context "/revision"             [] (+auth revision/routes))
  (context "/segment"              [] (+auth segment/routes))
  (context "/session"              [] session/routes)
  (context "/setting"              [] (+auth setting/routes))
  (context "/setup"                [] setup/routes)
  (context "/slack"                [] (+auth slack/routes))
  (context "/table"                [] (+auth table/routes))
  (context "/tiles"                [] (+auth tiles/routes))
  (context "/user"                 [] (+auth user/routes))
  (context "/util"                 [] util/routes)
  (route/not-found (constantly {:status 404, :body (tru "API endpoint does not exist.")})))<|MERGE_RESOLUTION|>--- conflicted
+++ resolved
@@ -33,15 +33,9 @@
              [table :as table]
              [tiles :as tiles]
              [user :as user]
-<<<<<<< HEAD
              [util :as util]]
-            [metabase.middleware :as middleware]))
-=======
-             [util :as util]
-             [x-ray :as x-ray]]
             [metabase.middleware :as middleware]
             [puppetlabs.i18n.core :refer [tru]]))
->>>>>>> 73eca79b
 
 (def ^:private +generic-exceptions
   "Wrap ROUTES so any Exception thrown is just returned as a generic 400, to prevent details from leaking in public
