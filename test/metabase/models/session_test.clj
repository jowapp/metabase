--- conflicted
+++ resolved
@@ -17,17 +17,10 @@
     (k/insert Session
               (k/values [{:id         "the-greatest-day-ever"
                           :user_id    user-id
-<<<<<<< HEAD
-                          :created_at (metabase.util/->Timestamp "1980-10-19T05:05:05.000Z")}
-                         {:id         "even-more-greatness"
-                          :user_id    user-id
-                          :created_at (metabase.util/->Timestamp "1980-10-19T05:08:05.000Z")}
-=======
                           :created_at (u/->Timestamp "1980-10-19T05:05:05.000Z")}
                          {:id         "even-more-greatness"
                           :user_id    user-id
                           :created_at (u/->Timestamp "1980-10-19T05:08:05.000Z")}
->>>>>>> a964205f
                          {:id         "the-world-of-bi-changes-forever"
                           :user_id    user-id
                           :created_at (u/->Timestamp "2015-10-21")}
