(ns metabase.events.revision-test
  (:require [expectations :refer :all]
            [metabase.db :as db]
            [metabase.events.revision :refer [process-revision-event]]
            (metabase.models [card :refer [Card]]
                             [dashboard :refer [Dashboard]]
                             [dashboard-card :refer [DashboardCard]]
                             [database :refer [Database]]
                             [metric :refer [Metric]]
                             [revision :refer [Revision revisions]]
                             [segment :refer [Segment]]
                             [table :refer [Table]])
            [metabase.test.data :refer :all]
            [metabase.test.data.users :refer :all]
            [metabase.test.util :as tu]
            [metabase.util :as u]))

<<<<<<< HEAD
(defn- create-test-card []
  (let [rand-name (random-name)]
    (db/insert! Card
      :name                   rand-name
      :description            rand-name
      :public_perms           2
      :display                "table"
      :dataset_query          {:database (id)
                               :type     "query"
                               :query    {:aggregation ["rows"]
                                          :source_table (id :categories)}}
      :parameters             []
      :visualization_settings {}
      :creator_id             (user->id :crowberto))))
=======
(defn- card-properties
  "Some default properties for `Cards` for use in tests in this namespace."
  []
  {:public_perms           2
   :display                "table"
   :dataset_query          {:database (id)
                            :type     "query"
                            :query    {:aggregation ["rows"]
                                       :source_table (id :categories)}}
   :visualization_settings {}
   :creator_id             (user->id :crowberto)})
>>>>>>> 1a3e3772

(defn- card->revision-object [card]
  {:description            nil
   :table_id               (id :categories)
   :database_id            (id)
   :organization_id        nil
   :query_type             "query"
   :name                   (:name card)
   :creator_id             (:creator_id card)
   :dataset_query          (:dataset_query card)
   :id                     (:id card)
   :display                "table"
   :visualization_settings {}
<<<<<<< HEAD
   :parameters             []
   :public_perms           2
=======
   :public_perms           (:public_perms card)
>>>>>>> 1a3e3772
   :archived               false})

(defn- dashboard->revision-object [dashboard]
  {:description  nil
   :name         (:name dashboard)
   :public_perms (:public_perms dashboard)})


;; :card-create
(tu/expect-with-temp [Card [{card-id :id, :as card} (card-properties)]]
  {:model        "Card"
   :model_id     card-id
   :user_id      (user->id :crowberto)
   :object       (card->revision-object card)
   :is_reversion false
   :is_creation  true}
  (do
    (process-revision-event {:topic :card-create
                             :item  card})
    (db/select-one [Revision :model :model_id :user_id :object :is_reversion :is_creation]
      :model       "Card"
      :model_id    card-id)))


;; :card-update
(tu/expect-with-temp [Card [{card-id :id, :as card} (card-properties)]]
  {:model        "Card"
   :model_id     card-id
   :user_id      (user->id :crowberto)
   :object       (card->revision-object card)
   :is_reversion false
   :is_creation  false}
  (do
    (process-revision-event {:topic :card-update
                             :item  card})
    (db/select-one [Revision :model :model_id :user_id :object :is_reversion :is_creation]
      :model       "Card"
      :model_id    card-id)))


;; :dashboard-create
(tu/expect-with-temp [Dashboard [{dashboard-id :id, :as dashboard}]]
  {:model        "Dashboard"
   :model_id     dashboard-id
   :user_id      (user->id :rasta)
   :object       (assoc (dashboard->revision-object dashboard) :cards [])
   :is_reversion false
   :is_creation  true}
  (do
    (process-revision-event {:topic :dashboard-create
                             :item  dashboard})
    (db/select-one [Revision :model :model_id :user_id :object :is_reversion :is_creation]
      :model    "Dashboard"
      :model_id dashboard-id)))


;; :dashboard-update
(tu/expect-with-temp [Dashboard [{dashboard-id :id, :as dashboard}]]
  {:model        "Dashboard"
   :model_id     dashboard-id
   :user_id      (user->id :rasta)
   :object       (assoc (dashboard->revision-object dashboard) :cards [])
   :is_reversion false
   :is_creation  false}
  (do
    (process-revision-event {:topic :dashboard-update
                             :item  dashboard})
    (db/select-one [Revision :model :model_id :user_id :object :is_reversion :is_creation]
      :model    "Dashboard"
      :model_id dashboard-id)))


;; :dashboard-add-cards
(tu/expect-with-temp [Dashboard     [{dashboard-id :id, :as dashboard}]
                      Card          [{card-id :id}                     (card-properties)]
                      DashboardCard [dashcard                          {:card_id card-id, :dashboard_id dashboard-id}]]
  {:model        "Dashboard"
   :model_id     dashboard-id
   :user_id      (user->id :rasta)
   :object       (assoc (dashboard->revision-object dashboard) :cards [(assoc (select-keys dashcard [:id :card_id :sizeX :sizeY :row :col]) :series [])])
   :is_reversion false
   :is_creation  false}
  (do
    (process-revision-event {:topic :dashboard-add-cards
                             :item  {:id        dashboard-id
                                     :actor_id  (user->id :rasta)
                                     :dashcards [dashcard]}})
    (db/select-one [Revision :model :model_id :user_id :object :is_reversion :is_creation]
      :model    "Dashboard"
      :model_id dashboard-id)))


;; :dashboard-remove-cards
(tu/expect-with-temp [Dashboard     [{dashboard-id :id, :as dashboard}]
                      Card          [{card-id :id}                     (card-properties)]
                      DashboardCard [dashcard                          {:card_id card-id, :dashboard_id dashboard-id}]]
  {:model        "Dashboard"
   :model_id     dashboard-id
   :user_id      (user->id :rasta)
   :object       (assoc (dashboard->revision-object dashboard) :cards [])
   :is_reversion false
   :is_creation  false}
  (do
    (db/delete! DashboardCard, :id (:id dashcard))
    (process-revision-event {:topic :dashboard-remove-cards
                             :item  {:id       dashboard-id
                                     :actor_id (user->id :rasta)
                                     :dashcards [dashcard]}})
    (db/select-one [Revision :model :model_id :user_id :object :is_reversion :is_creation]
      :model    "Dashboard"
      :model_id dashboard-id)))


;; :dashboard-reposition-cards
(tu/expect-with-temp [Dashboard     [{dashboard-id :id, :as dashboard}]
                      Card          [{card-id :id}                     (card-properties)]
                      DashboardCard [dashcard                          {:card_id card-id, :dashboard_id dashboard-id}]]
  {:model        "Dashboard"
   :model_id     dashboard-id
   :user_id      (user->id :crowberto)
   :object       (assoc (dashboard->revision-object dashboard) :cards [{:id      (:id dashcard)
                                                                        :card_id card-id
                                                                        :sizeX   4
                                                                        :sizeY   2
                                                                        :row     nil
                                                                        :col     nil
                                                                        :series  []}])
   :is_reversion false
   :is_creation  false}
  (do
    (db/update! DashboardCard (:id dashcard), :sizeX 4)
    (process-revision-event {:topic :dashboard-reeposition-cards
                             :item  {:id        dashboard-id
                                     :actor_id  (user->id :crowberto)
                                     :dashcards [(assoc dashcard :sizeX 4)]}})
    (db/select-one [Revision :model :model_id :user_id :object :is_reversion :is_creation]
      :model    "Dashboard"
      :model_id dashboard-id)))


;; :metric-create
(expect
  {:model        "Metric"
   :user_id      (user->id :rasta)
   :object       {:name        "Toucans in the rainforest"
                  :description "Lookin' for a blueberry"
                  :is_active    true
                  :creator_id  (user->id :rasta)
                  :definition  {:a "b"}}
   :is_reversion false
   :is_creation  true
   :message      nil}
  (tu/with-temp* [Database [{database-id :id}]
                  Table    [{:keys [id]} {:db_id database-id}]
                  Metric   [metric       {:table_id id, :definition {:a "b"}}]]
    (process-revision-event {:topic :metric-create
                             :item  metric})

    (let [revision (db/select-one [Revision :model :user_id :object :is_reversion :is_creation :message], :model "Metric", :model_id (:id metric))]
      (assoc revision :object (dissoc (:object revision) :id :table_id)))))


;; :metric-update
(expect
  {:model        "Metric"
   :user_id      (user->id :crowberto)
   :object       {:name        "Toucans in the rainforest"
                  :description "Lookin' for a blueberry"
                  :is_active   true
                  :creator_id  (user->id :rasta)
                  :definition  {:a "b"}}
   :is_reversion false
   :is_creation  false
   :message      "updated"}
  (tu/with-temp* [Database [{database-id :id}]
                  Table    [{:keys [id]} {:db_id database-id}]
                  Metric   [metric       {:table_id id, :definition {:a "b"}}]]
    (process-revision-event {:topic :metric-update
                             :item  (assoc metric
                                           :actor_id         (user->id :crowberto)
                                           :revision_message "updated")})
    (let [revision (db/select-one [Revision :model :user_id :object :is_reversion :is_creation :message], :model "Metric", :model_id (:id metric))]
      (assoc revision :object (dissoc (:object revision) :id :table_id)))))


;; :metric-delete
(expect
  {:model        "Metric"
   :user_id      (user->id :rasta)
   :object       {:name        "Toucans in the rainforest"
                  :description "Lookin' for a blueberry"
                  :is_active   false
                  :creator_id  (user->id :rasta)
                  :definition  {:a "b"}}
   :is_reversion false
   :is_creation  false
   :message      nil}
  (tu/with-temp* [Database [{database-id :id}]
                  Table    [{:keys [id]} {:db_id database-id}]
                  Metric   [metric       {:table_id id, :definition {:a "b"}, :is_active false}]]
    (process-revision-event {:topic :metric-delete
                             :item  metric})
    (let [revision (db/select-one [Revision :model :user_id :object :is_reversion :is_creation :message], :model "Metric", :model_id (:id metric))]
      (assoc revision :object (dissoc (:object revision) :id :table_id)))))


;; :segment-create
(expect
  {:model        "Segment"
   :user_id      (user->id :rasta)
   :object       {:name        "Toucans in the rainforest"
                  :description "Lookin' for a blueberry"
                  :is_active    true
                  :creator_id  (user->id :rasta)
                  :definition  {:a "b"}}
   :is_reversion false
   :is_creation  true
   :message      nil}
  (tu/with-temp* [Database [{database-id :id}]
                  Table    [{:keys [id]} {:db_id database-id}]
                  Segment  [segment      {:table_id   id
                                          :definition {:a "b"}}]]
    (process-revision-event {:topic :segment-create
                             :item  segment})
    (let [revision (-> (Revision :model "Segment", :model_id (:id segment))
                       (select-keys [:model :user_id :object :is_reversion :is_creation :message]))]
      (assoc revision :object (dissoc (:object revision) :id :table_id)))))

;; :segment-update
(expect
  {:model        "Segment"
   :user_id      (user->id :crowberto)
   :object       {:name        "Toucans in the rainforest"
                  :description "Lookin' for a blueberry"
                  :is_active   true
                  :creator_id  (user->id :rasta)
                  :definition  {:a "b"}}
   :is_reversion false
   :is_creation  false
   :message      "updated"}
  (tu/with-temp* [Database [{database-id :id}]
                  Table [{:keys [id]} {:db_id database-id}]
                  Segment [segment {:table_id   id
                                    :definition {:a "b"}}]]
    (process-revision-event {:topic :segment-update
                             :item  (assoc segment
                                           :actor_id         (user->id :crowberto)
                                           :revision_message "updated")})
    (update (db/select-one [Revision :model :user_id :object :is_reversion :is_creation :message], :model "Segment", :model_id (:id segment))
            :object (u/rpartial dissoc :id :table_id))))

;; :segment-delete
(expect
  {:model        "Segment"
   :user_id      (user->id :rasta)
   :object       {:name        "Toucans in the rainforest"
                  :description "Lookin' for a blueberry"
                  :is_active   false
                  :creator_id  (user->id :rasta)
                  :definition  {:a "b"}}
   :is_reversion false
   :is_creation  false
   :message      nil}
  (tu/with-temp* [Database [{database-id :id}]
                  Table    [{:keys [id]} {:db_id database-id}]
                  Segment  [segment      {:table_id   id
                                          :definition {:a "b"}
                                          :is_active  false}]]
    (process-revision-event {:topic :segment-delete
                             :item  segment})
    (update (db/select-one [Revision :model :user_id :object :is_reversion :is_creation :message], :model "Segment", :model_id (:id segment))
            :object (u/rpartial dissoc :id :table_id))))<|MERGE_RESOLUTION|>--- conflicted
+++ resolved
@@ -15,22 +15,6 @@
             [metabase.test.util :as tu]
             [metabase.util :as u]))
 
-<<<<<<< HEAD
-(defn- create-test-card []
-  (let [rand-name (random-name)]
-    (db/insert! Card
-      :name                   rand-name
-      :description            rand-name
-      :public_perms           2
-      :display                "table"
-      :dataset_query          {:database (id)
-                               :type     "query"
-                               :query    {:aggregation ["rows"]
-                                          :source_table (id :categories)}}
-      :parameters             []
-      :visualization_settings {}
-      :creator_id             (user->id :crowberto))))
-=======
 (defn- card-properties
   "Some default properties for `Cards` for use in tests in this namespace."
   []
@@ -40,9 +24,9 @@
                             :type     "query"
                             :query    {:aggregation ["rows"]
                                        :source_table (id :categories)}}
+   :parameters             []
    :visualization_settings {}
    :creator_id             (user->id :crowberto)})
->>>>>>> 1a3e3772
 
 (defn- card->revision-object [card]
   {:description            nil
@@ -56,12 +40,8 @@
    :id                     (:id card)
    :display                "table"
    :visualization_settings {}
-<<<<<<< HEAD
    :parameters             []
-   :public_perms           2
-=======
    :public_perms           (:public_perms card)
->>>>>>> 1a3e3772
    :archived               false})
 
 (defn- dashboard->revision-object [dashboard]
