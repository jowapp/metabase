<<<<<<< HEAD
import React, { Component } from 'react'
import ReactRetinaImage from 'react-retina-image'
import { t } from 'c-3po';
import SettingsInput from "./SettingInput"
import cx from 'classnames';
=======
import React, { Component } from "react";
import ReactRetinaImage from "react-retina-image";
import { t } from "c-3po";
import SettingsInput from "./SettingInput";
>>>>>>> 62a9db6a

const PREMIUM_EMBEDDING_STORE_URL =
  "https://store.metabase.com/product/embedding";
const PREMIUM_EMBEDDING_SETTING_KEY = "premium-embedding-token";

<<<<<<< HEAD
class PremiumTokenInput extends Component {
    state = {
        errorMessage: ''
    }
    render () {
        const { token, onChangeSetting } = this.props
        const { errorMessage } = this.state

        let message

        if(errorMessage) {
            message = errorMessage
        } else if (token) {
            message = t`Premium embedding enabled`
        } else {
            message = t`Enter the token you bought from the Metabase Store`
        }

        return (
            <div className="mb3">
                <h3 className={cx("mb1", { "text-danger": errorMessage })}>
                    { message }
                </h3>
                <SettingsInput
                    onChange={async (value) => {
                        try {
                            await onChangeSetting(PREMIUM_EMBEDDING_SETTING_KEY, value)
                        } catch (error) {
                            this.setState({ errorMessage: error.data })
                        }
                    }}
                    setting={{ value: token }}
                    autoFocus={!token}
                />
            </div>
        )
    }
}
=======
const PremiumTokenInput = ({ token, onChangeSetting }) => (
  <div className="mb3">
    <h3 className="mb1">
      {token
        ? t`Premium embedding enabled`
        : t`Enter the token you bought from the Metabase Store`}
    </h3>
    <SettingsInput
      onChange={value => onChangeSetting(PREMIUM_EMBEDDING_SETTING_KEY, value)}
      setting={{ value: token }}
      autoFocus={!token}
    />
  </div>
);
>>>>>>> 62a9db6a

const PremiumExplanation = ({ showEnterScreen }) => (
  <div>
    <h2>Premium embedding</h2>
    <p className="mt1">{t`Premium embedding lets you disable "Powered by Metabase" on your embeded dashboards and questions.`}</p>
    <div className="mt2 mb3">
      <a
        className="link mx1"
        href={PREMIUM_EMBEDDING_STORE_URL}
        target="_blank"
      >
        {t`Buy a token`}
      </a>
      <a className="link mx1" onClick={showEnterScreen}>
        {t`Enter a token`}
      </a>
    </div>
  </div>
);

class PremiumEmbedding extends Component {
  constructor(props) {
    super(props);
    this.state = {
      showEnterScreen: props.token,
    };
  }
  render() {
    const { token, onChangeSetting } = this.props;
    const { showEnterScreen } = this.state;

    return (
      <div className="text-centered text-paragraph">
        {showEnterScreen ? (
          <PremiumTokenInput onChangeSetting={onChangeSetting} token={token} />
        ) : (
          <PremiumExplanation
            showEnterScreen={() => this.setState({ showEnterScreen: true })}
          />
        )}
      </div>
    );
  }
}

class EmbeddingLevel extends Component {
  render() {
    const { onChangeSetting, settingValues } = this.props;

    const premiumToken = settingValues[PREMIUM_EMBEDDING_SETTING_KEY];

    return (
      <div
        className="bordered rounded full text-centered"
        style={{ maxWidth: 820 }}
      >
        <ReactRetinaImage
          src={`app/assets/img/${
            premiumToken ? "premium_embed_added" : "premium_embed"
          }.png`}
        />
        <div className="flex align-center justify-center">
          <PremiumEmbedding
            token={premiumToken}
            onChangeSetting={onChangeSetting}
          />
        </div>
      </div>
    );
  }
}

export default EmbeddingLevel;<|MERGE_RESOLUTION|>--- conflicted
+++ resolved
@@ -1,21 +1,13 @@
-<<<<<<< HEAD
-import React, { Component } from 'react'
-import ReactRetinaImage from 'react-retina-image'
-import { t } from 'c-3po';
-import SettingsInput from "./SettingInput"
-import cx from 'classnames';
-=======
 import React, { Component } from "react";
 import ReactRetinaImage from "react-retina-image";
 import { t } from "c-3po";
 import SettingsInput from "./SettingInput";
->>>>>>> 62a9db6a
+import cx from 'classnames';
 
 const PREMIUM_EMBEDDING_STORE_URL =
-  "https://store.metabase.com/product/embedding";
+    "https://store.metabase.com/product/embedding";
 const PREMIUM_EMBEDDING_SETTING_KEY = "premium-embedding-token";
 
-<<<<<<< HEAD
 class PremiumTokenInput extends Component {
     state = {
         errorMessage: ''
@@ -54,22 +46,6 @@
         )
     }
 }
-=======
-const PremiumTokenInput = ({ token, onChangeSetting }) => (
-  <div className="mb3">
-    <h3 className="mb1">
-      {token
-        ? t`Premium embedding enabled`
-        : t`Enter the token you bought from the Metabase Store`}
-    </h3>
-    <SettingsInput
-      onChange={value => onChangeSetting(PREMIUM_EMBEDDING_SETTING_KEY, value)}
-      setting={{ value: token }}
-      autoFocus={!token}
-    />
-  </div>
-);
->>>>>>> 62a9db6a
 
 const PremiumExplanation = ({ showEnterScreen }) => (
   <div>
