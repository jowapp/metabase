/* @flow */

import React, { Component, PropTypes } from "react";

import Icon from "metabase/components/Icon";
import Button from "metabase/components/Button";

import { cancelable } from "metabase/lib/promise";

import cx from "classnames";

type Props = {
    actionFn: (...args: any[]) => Promise<any>,
    className?: string,
    children?: any,
    normalText?: string,
    activeText?: string,
    failedText?: string,
    successText?: string,
}

type State = {
    active: bool,
    result: null|"success"|"failed",
}

export default class ActionButton extends Component<*, Props, State> {
    state: State;

    timeout: ?any;
    actionPromise: ?{ cancel: () => void }

    constructor(props: Props) {
        super(props);

        this.state = {
            active: false,
            result: null
        };
    }

    static propTypes = {
        actionFn: PropTypes.func.isRequired
    };

    static defaultProps = {
        className: "Button",
        normalText: "Save",
        activeText: "Saving...",
        failedText: "Save failed",
        successText: "Saved"
    };

    componentWillUnmount() {
        clearTimeout(this.timeout);
        if (this.actionPromise) {
            this.actionPromise.cancel();
        }
    }

    resetStateOnTimeout = () => {
        // clear any previously set timeouts then start a new one
        clearTimeout(this.timeout);
        this.timeout = setTimeout(() => this.setState({
            active: false,
            result: null
        }), 5000);
    }

    onClick = (event: MouseEvent) => {
        event.preventDefault();

        // set state to active
        this.setState({
            active: true,
            result: null
        });

        // run the function we want bound to this button
        this.actionPromise = cancelable(this.props.actionFn());
        this.actionPromise.then((success) => {
            this.setState({
                active: false,
                result: "success"
            }, this.resetStateOnTimeout);
        }, (error) => {
            if (!error.isCanceled) {
                console.error(error);
                this.setState({
                    active: false,
                    result: "failed"
                }, this.resetStateOnTimeout);
            }
        });
    }

    render() {
        // eslint-disable-next-line no-unused-vars
        const { normalText, activeText, failedText, successText, actionFn, className, children, ...props } = this.props;
        const { active, result } = this.state;

        return (
<<<<<<< HEAD
            <button className={this.props.overrideStyle ? cx('Button', 'Button--waiting') : buttonStateClasses} onClick={this.onClick}>
                { this.state.active ?
=======
            <Button
                {...props}
                className={cx(className, {
                    'Button--waiting pointer-events-none': active,
                    'Button--success': result === 'success',
                    'Button--danger': result === 'failed'
                })}
                onClick={this.onClick}
            >
                { active ?
>>>>>>> b8c6f141
                    // TODO: loading spinner
                    activeText
                : result === "success" ?
                    <span>
<<<<<<< HEAD
                        {this.props.overrideStyle ? null : <Icon name='check' size={12} /> }
                        <span className="ml1">{this.props.successText}</span>
=======
                        <Icon name='check' size={12} />
                        <span className="ml1">{successText}</span>
>>>>>>> b8c6f141
                    </span>
                : result === "failed" ?
                    failedText
                :
                    children || normalText
                }
            </Button>
        );
    }
}<|MERGE_RESOLUTION|>--- conflicted
+++ resolved
@@ -48,7 +48,8 @@
         normalText: "Save",
         activeText: "Saving...",
         failedText: "Save failed",
-        successText: "Saved"
+        successText: "Saved",
+        overrideStyle: false
     };
 
     componentWillUnmount() {
@@ -96,17 +97,13 @@
 
     render() {
         // eslint-disable-next-line no-unused-vars
-        const { normalText, activeText, failedText, successText, actionFn, className, children, ...props } = this.props;
+        const { normalText, activeText, failedText, successText, actionFn, className, overrideStyle, children, ...props } = this.props;
         const { active, result } = this.state;
 
         return (
-<<<<<<< HEAD
-            <button className={this.props.overrideStyle ? cx('Button', 'Button--waiting') : buttonStateClasses} onClick={this.onClick}>
-                { this.state.active ?
-=======
             <Button
                 {...props}
-                className={cx(className, {
+                    className={overrideStyle ? cx('Button', 'Button--waiting') : cx(className, {
                     'Button--waiting pointer-events-none': active,
                     'Button--success': result === 'success',
                     'Button--danger': result === 'failed'
@@ -114,18 +111,12 @@
                 onClick={this.onClick}
             >
                 { active ?
->>>>>>> b8c6f141
                     // TODO: loading spinner
                     activeText
                 : result === "success" ?
                     <span>
-<<<<<<< HEAD
-                        {this.props.overrideStyle ? null : <Icon name='check' size={12} /> }
-                        <span className="ml1">{this.props.successText}</span>
-=======
-                        <Icon name='check' size={12} />
+                        {overrideStyle ? null : <Icon name='check' size={12} /> }
                         <span className="ml1">{successText}</span>
->>>>>>> b8c6f141
                     </span>
                 : result === "failed" ?
                     failedText
