--- conflicted
+++ resolved
@@ -43,11 +43,7 @@
     {
         type: "date/relative",
         name: t`Relative Date`,
-<<<<<<< HEAD
-        description: t`Like \"the last 7 days\" or \"this month\"`
-=======
         description: t`Like "the last 7 days" or "this month"`
->>>>>>> 10244686
     },
     {
         type: "date/all-options",
