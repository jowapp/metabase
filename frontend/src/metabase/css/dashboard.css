--- conflicted
+++ resolved
@@ -284,180 +284,6 @@
   max-width: 1024px;
 }
 
-<<<<<<< HEAD
-=======
-.dc-chart .grid-line.horizontal {
-  stroke: rgba(151, 151, 151, 0.2);
-  stroke-dasharray: 5,5;
-}
-
-
-.dc-chart .axis {
-  z-index: -1;
-}
-
-/* TODO (@kdoh) remove this if dc-js/dc.js#1260 is merged */
-.dc-chart .axis text {
-  font-family: sans-serif;
-}
-
-.dc-chart .axis .domain,
-.dc-chart .axis .tick line {
-  stroke: #EDEDED;
-}
-
-.dc-chart .axis .tick text {
-  fill: #C5C6C8;
-}
-
-/* turn off ticks and domain lines */
-.dc-chart .axis.y .domain,
-.dc-chart .axis.yr .domain,
-.dc-chart .axis.y .tick line,
-.dc-chart .axis.yr .tick line {
-  display: none;
-}
-
-.dc-chart .x-axis-label,
-.dc-chart .y-axis-label {
-  /*fill: #C5C6C8;*/
-  fill: #A2A2A2;
-}
-
-.dc-chart .tick line {
-  display: none;
-}
-
-/* gridline at 0 overlaps with X axis */
-.dc-chart .grid-line.horizontal line:first-child {
-  display: none;
-}
-
-/* disable dc default behavior */
-.Card-outer .dc-chart rect.bar:hover {
-  fill-opacity: 1;
-}
-/* highlight single series bar */
-.mute-0 .Card-outer .dc-chart rect.bar:hover {
-  opacity: 1;
-}
-
-.enable-dots .dc-tooltip circle.dot {
-  r: 3px !important;
-  fill: white;
-  stroke: currentColor;
-  stroke-width: 2;
-  fill-opacity: 1 !important;
-  stroke-opacity: 1 !important;
-}
-
-.dc-chart circle.bubble {
-    fill-opacity: 0.80;
-    stroke-width: 1;
-    stroke: white;
-}
-
-.enable-dots .dc-tooltip circle.dot:hover,
-.enable-dots .dc-tooltip circle.dot.hover {
-  fill: currentColor;
-}
-
-.enable-dots-onhover .dc-tooltip circle.dot:hover,
-.enable-dots-onhover .dc-tooltip circle.dot.hover {
-  r: 3px !important;
-  fill: white;
-  stroke: currentColor;
-  stroke-width: 2;
-  fill-opacity: 1 !important;
-  stroke-opacity: 1 !important;
-}
-
-.dc-chart .area,
-.dc-chart .bar,
-.dc-chart .line,
-.dc-chart .dot {
-  transition: opacity 0.1s linear;
-}
-
-.dc-chart .axis.y,
-.dc-chart .y-axis-label,
-.dc-chart .axis.yr,
-.dc-chart .yr-axis-label {
-  transition: opacity 0.25s linear;
-}
-
-/* individual chart (.chart-body is a direct grandchild of svg)*/
-.mute-0 svg > g > .chart-body .stack._0 .area,
-.mute-1 svg > g > .chart-body .stack._1 .area,
-.mute-2 svg > g > .chart-body .stack._2 .area,
-.mute-3 svg > g > .chart-body .stack._3 .area,
-.mute-4 svg > g > .chart-body .stack._4 .area,
-.mute-5 svg > g > .chart-body .stack._5 .area,
-.mute-0 svg > g > .chart-body .stack._0 .line,
-.mute-1 svg > g > .chart-body .stack._1 .line,
-.mute-2 svg > g > .chart-body .stack._2 .line,
-.mute-3 svg > g > .chart-body .stack._3 .line,
-.mute-4 svg > g > .chart-body .stack._4 .line,
-.mute-5 svg > g > .chart-body .stack._5 .line,
-.mute-0 svg > g > .chart-body .stack._0 .bar,
-.mute-1 svg > g > .chart-body .stack._1 .bar,
-.mute-2 svg > g > .chart-body .stack._2 .bar,
-.mute-3 svg > g > .chart-body .stack._3 .bar,
-.mute-4 svg > g > .chart-body .stack._4 .bar,
-.mute-5 svg > g > .chart-body .stack._5 .bar,
-.mute-0 svg > g > .chart-body .dc-tooltip._0 .dot,
-.mute-1 svg > g > .chart-body .dc-tooltip._1 .dot,
-.mute-2 svg > g > .chart-body .dc-tooltip._2 .dot,
-.mute-3 svg > g > .chart-body .dc-tooltip._3 .dot,
-.mute-4 svg > g > .chart-body .dc-tooltip._4 .dot,
-.mute-5 svg > g > .chart-body .dc-tooltip._5 .dot { opacity: 0.25; }
-
-/* composite charts */
-.mute-0 .sub._0 .bar,
-.mute-1 .sub._1 .bar,
-.mute-2 .sub._2 .bar,
-.mute-3 .sub._3 .bar,
-.mute-4 .sub._4 .bar,
-.mute-5 .sub._5 .bar,
-.mute-0 .sub._0 .line,
-.mute-1 .sub._1 .line,
-.mute-2 .sub._2 .line,
-.mute-3 .sub._3 .line,
-.mute-4 .sub._4 .line,
-.mute-5 .sub._5 .line,
-.mute-0 .sub._0 .dot,
-.mute-1 .sub._1 .dot,
-.mute-2 .sub._2 .dot,
-.mute-3 .sub._3 .dot,
-.mute-4 .sub._4 .dot,
-.mute-5 .sub._5 .dot,
-.mute-0 .sub._0 .bubble,
-.mute-1 .sub._1 .bubble,
-.mute-2 .sub._2 .bubble,
-.mute-3 .sub._3 .bubble,
-.mute-4 .sub._4 .bubble,
-.mute-5 .sub._5 .bubble { opacity: 0.25; }
-
-
-.mute-yl .dc-chart .axis.y,
-.mute-yl .dc-chart .y-axis-label.y-label {
-  opacity: 0;
-}
-
-.mute-yr .dc-chart .axis.yr,
-.mute-yr .dc-chart .y-axis-label.yr-label {
-  opacity: 0;
-}
-
-.voronoi {
-  fill: transparent;
-}
-
-/*.voronoi path {
-  fill: rgba(255,0,0,0.05);
-}*/
->>>>>>> bc671d96
-
 /*
 
   fullscreen text size modifications
